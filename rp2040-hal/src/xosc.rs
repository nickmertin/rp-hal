//! Crystal Oscillator (XOSC)
// See [Chapter 2 Section 16](https://datasheets.raspberrypi.org/rp2040/rp2040_datasheet.pdf) for more details

use core::convert::TryInto;
use core::{convert::Infallible, ops::RangeInclusive};

use fugit::HertzU32;
use nb::Error::WouldBlock;

use crate::{pac::XOSC, typelevel::Sealed};

/// State of the Crystal Oscillator (typestate trait)
pub trait State: Sealed {}

/// XOSC is disabled (typestate)
pub struct Disabled;

/// XOSC is initialized but has not yet stabilized (typestate)
pub struct Unstable {
    freq_hz: HertzU32,
}

/// XOSC is stable (typestate)
pub struct Stable {
    freq_hz: HertzU32,
}

impl State for Disabled {}
impl Sealed for Disabled {}
impl State for Unstable {}
impl Sealed for Unstable {}
impl State for Stable {}
impl Sealed for Stable {}

/// Possible errors when initializing the CrystalOscillator
#[derive(Debug)]
#[cfg_attr(feature = "defmt", derive(defmt::Format))]
pub enum Error {
    /// Frequency is out of the 1-15MHz range (see datasheet)
    FrequencyOutOfRange,

    /// Argument is bad : overflows, ...
    BadArgument,
}

/// Blocking helper method to setup the XOSC without going through all the steps.
///
/// This uses a startup_delay_multiplier of 64, which is a rather conservative value
/// that should work even if the XOSC starts up slowly. In case you need a fast boot
/// sequence, and your XOSC starts up quickly enough, use [`setup_xosc_blocking_custom_delay`].
pub fn setup_xosc_blocking(
    xosc_dev: XOSC,
    frequency: HertzU32,
) -> Result<CrystalOscillator<Stable>, Error> {
    let initialized_xosc = CrystalOscillator::new(xosc_dev).initialize(frequency, 64)?;

    let stable_xosc_token = nb::block!(initialized_xosc.await_stabilization()).unwrap();

    Ok(initialized_xosc.get_stable(stable_xosc_token))
}

/// Blocking helper method to setup the XOSC without going through all the steps.
///
/// This function allows setting a startup_delay_multiplier to tune the amount of time
/// the chips waits for the XOSC to stabilize.
/// The default value in the C SDK is 1, which should work on the Raspberry Pico, and many
/// third-party boards.
/// [`setup_xosc_blocking`], uses a conservative value of 64, which is the value commonly
/// used on slower-starting oscillators.
pub fn setup_xosc_blocking_custom_delay(
    xosc_dev: XOSC,
    frequency: HertzU32,
    startup_delay_multiplier: u32,
) -> Result<CrystalOscillator<Stable>, Error> {
    let initialized_xosc =
        CrystalOscillator::new(xosc_dev).initialize(frequency, startup_delay_multiplier)?;

    let stable_xosc_token = nb::block!(initialized_xosc.await_stabilization()).unwrap();

    Ok(initialized_xosc.get_stable(stable_xosc_token))
}

/// A Crystal Oscillator.
pub struct CrystalOscillator<S: State> {
    device: XOSC,
    state: S,
}

impl<S: State> CrystalOscillator<S> {
    /// Transitions the oscillator to another state.
    fn transition<To: State>(self, state: To) -> CrystalOscillator<To> {
        CrystalOscillator {
            device: self.device,
            state,
        }
    }

    /// Releases the underlying device.
    pub fn free(self) -> XOSC {
        self.device
    }
}

impl CrystalOscillator<Disabled> {
    /// Creates a new CrystalOscillator from the underlying device.
    pub fn new(dev: XOSC) -> Self {
        CrystalOscillator {
            device: dev,
            state: Disabled,
        }
    }

    /// Initializes the XOSC : frequency range is set, startup delay is calculated and set.
<<<<<<< HEAD
    pub fn initialize(self, frequency: HertzU32) -> Result<CrystalOscillator<Unstable>, Error> {
=======
    /// Set startup_delay_multiplier to a value > 1 when using a slow-starting oscillator.
    pub fn initialize(
        self,
        frequency: HertzU32,
        startup_delay_multiplier: u32,
    ) -> Result<CrystalOscillator<Initialized>, Error> {
>>>>>>> a9af2163
        const ALLOWED_FREQUENCY_RANGE: RangeInclusive<HertzU32> =
            HertzU32::MHz(1)..=HertzU32::MHz(15);
        //1 ms = 10e-3 sec and Freq = 1/T where T is in seconds so 1ms converts to 1000Hz
        const STABLE_DELAY_AS_HZ: HertzU32 = HertzU32::Hz(1000);
        const DIVIDER: u32 = 256;

        if !ALLOWED_FREQUENCY_RANGE.contains(&frequency) {
            return Err(Error::FrequencyOutOfRange);
        }

        if startup_delay_multiplier == 0 {
            return Err(Error::BadArgument);
        }

        self.device.ctrl().write(|w| {
            w.freq_range()._1_15mhz();
            w
        });

        //startup_delay = ((freq_hz * STABLE_DELAY) / 256) = ((freq_hz / delay_to_hz) / 256)
        //              = freq_hz / (delay_to_hz * 256)
        //See Chapter 2, Section 16, §3)
        //We do the calculation first.
        let startup_delay = frequency.to_Hz() / (STABLE_DELAY_AS_HZ.to_Hz() * DIVIDER);
        let startup_delay = startup_delay.saturating_mul(startup_delay_multiplier);

        //Then we check if it fits into an u16.
        let startup_delay: u16 = startup_delay.try_into().map_err(|_| Error::BadArgument)?;

        self.device.startup().write(|w| unsafe {
            w.delay().bits(startup_delay);
            w
        });

        self.device.ctrl().write(|w| {
            w.enable().enable();
            w
        });

        Ok(self.transition(Unstable { freq_hz: frequency }))
    }
}

/// A token that's given when the oscillator is stabilized, and can be exchanged to proceed to the next stage.
pub struct StableOscillatorToken {
    _private: (),
}

impl CrystalOscillator<Unstable> {
    /// One has to wait for the startup delay before using the oscillator, ie awaiting stabilization of the XOSC
    pub fn await_stabilization(&self) -> nb::Result<StableOscillatorToken, Infallible> {
        if self.device.status().read().stable().bit_is_clear() {
            return Err(WouldBlock);
        }

        Ok(StableOscillatorToken { _private: () })
    }

    /// Returns the stabilized oscillator
    pub fn get_stable(self, _token: StableOscillatorToken) -> CrystalOscillator<Stable> {
        let freq_hz = self.state.freq_hz;
        self.transition(Stable { freq_hz })
    }
}

impl CrystalOscillator<Stable> {
    /// Operating frequency of the XOSC in hertz
    pub fn operating_frequency(&self) -> HertzU32 {
        self.state.freq_hz
    }

    /// Disables the XOSC
    pub fn disable(self) -> CrystalOscillator<Disabled> {
        self.device.ctrl().modify(|_r, w| {
            w.enable().disable();
            w
        });

        self.transition(Disabled)
    }

    /// Put the XOSC in DORMANT state. The method returns after the processor awakens.
    ///
    /// After waking up from the DORMANT state, XOSC needs to re-stabilise.
    ///
    /// # Safety
    /// This method is marked unsafe because prior to switch the XOSC into DORMANT state,
    /// PLLs must be stopped and IRQs have to be properly configured.
    /// This method does not do any of that, it merely switches the XOSC to DORMANT state.
    /// It should only be called if this oscillator is the clock source for the system clock.
    /// See Chapter 2, Section 16, §5) for details.
    pub unsafe fn dormant(self) -> CrystalOscillator<Unstable> {
        //taken from the C SDK
        const XOSC_DORMANT_VALUE: u32 = 0x636f6d61;

        self.device.dormant().write(|w| {
            w.bits(XOSC_DORMANT_VALUE);
            w
        });

        let freq_hz = self.state.freq_hz;
        self.transition(Unstable { freq_hz })
    }
}<|MERGE_RESOLUTION|>--- conflicted
+++ resolved
@@ -111,16 +111,12 @@
     }
 
     /// Initializes the XOSC : frequency range is set, startup delay is calculated and set.
-<<<<<<< HEAD
-    pub fn initialize(self, frequency: HertzU32) -> Result<CrystalOscillator<Unstable>, Error> {
-=======
     /// Set startup_delay_multiplier to a value > 1 when using a slow-starting oscillator.
     pub fn initialize(
         self,
         frequency: HertzU32,
         startup_delay_multiplier: u32,
-    ) -> Result<CrystalOscillator<Initialized>, Error> {
->>>>>>> a9af2163
+    ) -> Result<CrystalOscillator<Unstable>, Error> {
         const ALLOWED_FREQUENCY_RANGE: RangeInclusive<HertzU32> =
             HertzU32::MHz(1)..=HertzU32::MHz(15);
         //1 ms = 10e-3 sec and Freq = 1/T where T is in seconds so 1ms converts to 1000Hz
